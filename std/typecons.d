--- conflicted
+++ resolved
@@ -6875,8 +6875,6 @@
                int[3] function(   int[] arr,    int[2] ...) pure @trusted,
             string[3] function(string[] arr, string[2] ...) pure @trusted,
     );
-<<<<<<< HEAD
-=======
 
     // Bugzilla 15168
     static struct T1 { string s; alias s this; }
@@ -6887,5 +6885,4 @@
         ubyte, ubyte, T2, T2,
         ubyte, ubyte, T3, T3,
     );
->>>>>>> 57ba76a9
 }